--- conflicted
+++ resolved
@@ -212,28 +212,15 @@
     Null -> pure $ NullSchema :< NullF
     Bool b -> pure $ BooleanSchema :< BooleanF b
     Number n -> pure $ NumberSchema :< NumberF n
-<<<<<<< HEAD
-    String s ->  case par of
+    String s -> case par of
       -- if we are checking against a dependant string, we match against the supplied values
       Nothing -> pure $ StringSchema :< StringF s
       Just parIdent -> do
         scm <- asks $ lookupSchema parIdent
         let validVals = stringVals scm
-        if s `V.elem` validVals || length validVals == 0
+        if s `V.elem` validVals || null validVals
            then pure $ StringSchema :< StringF s
            else throwError $ NotOneOfOptions v
-=======
-    String s ->
-      case par of
-        -- if we are checking against a dependant string, we match against the supplied values
-        Nothing -> pure $ StringSchema :< StringF s
-        Just parIdent -> do
-          scm <- lookupSchema parIdent
-          let validVals = reducedStringVals scm
-          if s `V.elem` validVals || null validVals
-             then pure $ StringSchema :< StringF s
-             else throwError $ NotOneOfOptions v
->>>>>>> d468d625
     Array arr -> do
       case par of
         Nothing -> pure ()
@@ -249,15 +236,10 @@
   where
     -- check if the array length is within the specification range.
     checkArray arr parIdent = do
-<<<<<<< HEAD
       scm <- asks $ lookupSchema parIdent
       let arrLen = V.length arr
       when (maybe False (arrLen <) (fromIntegral <$> minListLen scm)
-         || maybe False (arrLen >) (fromIntegral <$> maxListLen scm)) $
-=======
-      (minLen, maxLen, elemType, tupleSpec) <- reducedArray <$> lookupSchema parIdent
-      when (invalidLen (<) minLen || invalidLen (>) maxLen) $
->>>>>>> d468d625
+        || maybe False (arrLen >) (fromIntegral <$> maxListLen scm)) $
         throwError . OutOfBoundsArrayLength (textify parIdent) . Array $ arr
     -- check if object properties satisfy the corresponding specification.
     checkObject obj parIdent = do
