{-# LANGUAGE DeriveDataTypeable #-}
{-# LANGUAGE DeriveGeneric #-}
{-# LANGUAGE FlexibleContexts #-}
{-# LANGUAGE PatternSynonyms #-}
{-# LANGUAGE OverloadedStrings #-}

module Data.Medea
  ( SchemaInformation (..),
    LoaderError (..),
    JSONType (..),
    ValidationError (..),
    ValidatedJSON,
    Schema,
    toValue,
    validAgainst,
    buildSchema,
    loadSchemaFromFile,
    loadSchemaFromHandle,
    validate,
    validateFromFile,
    validateFromHandle
  )
where

import Control.Applicative (Alternative, (<|>))
import Control.Comonad.Cofree (Cofree (..))
import Control.DeepSeq (NFData (..))
import Control.Monad (MonadPlus, unless, when)
import Control.Monad.Except (MonadError (..))
import Control.Monad.IO.Class (MonadIO (..))
import Control.Monad.Reader (MonadReader, asks, runReaderT)
import Control.Monad.State.Strict (MonadState (..), evalStateT, gets)
import Data.Aeson (Value (..), decode)
import qualified Data.ByteString.Lazy as BS
import Data.ByteString.Lazy (ByteString)
import Data.Coerce (coerce)
import Data.Data (Data)
import Data.Foldable (asum)
import Data.Functor (($>))
import Data.Hashable (Hashable (..))
import qualified Data.Map.Strict as M
import Data.Maybe (isJust, fromJust)
import Data.Medea.Analysis (TypeNode (..), CompiledSchema(..))
import qualified Data.HashMap.Strict as HM
import Data.Medea.JSONType (JSONType (..), typeOf)
import Data.Medea.Loader
  ( LoaderError (..),
    buildSchema,
    loadSchemaFromFile,
    loadSchemaFromHandle,
  )
import Data.Medea.Parser.Primitive (Identifier (..), startIdentifier)
import Data.Medea.Schema (Schema (..))
import Data.Medea.ValidJSON (ValidJSONF (..))
import qualified Data.Set as S
import Data.Set.NonEmpty
  ( NESet,
    singleton,
    findMin,
    member,
    dropWhileAntitone,
    pattern IsNonEmpty,
  )
import Data.Text (Text)
import Data.These (These (..))
import Data.Traversable (mapM)
import qualified Data.Vector as V
import GHC.Generics (Generic)
import System.IO (Handle, hSetBinaryMode)

-- | The schema-derived information attached to the current node.
data SchemaInformation
  = AnySchema
  | NullSchema
  | BooleanSchema
  | NumberSchema
  | StringSchema
  | ArraySchema
  | ObjectSchema
  | StartSchema
  | UserDefined Text
  deriving (Eq, Data, Show, Generic)

instance NFData SchemaInformation

instance Hashable SchemaInformation

-- | JSON, with additional schema-derived information as an annotation.
newtype ValidatedJSON = ValidatedJSON (Cofree ValidJSONF SchemaInformation)
  deriving (Eq, Data, Show)

-- Can't coerce-erase the constructor fmap, sigh
instance NFData ValidatedJSON where
  {-# INLINE rnf #-}
  rnf (ValidatedJSON (x :< f)) =
    rnf x `seq` (rnf . fmap ValidatedJSON $ f)

-- Nor here
instance Hashable ValidatedJSON where
  {-# INLINE hashWithSalt #-}
  hashWithSalt salt (ValidatedJSON (x :< f)) =
    salt `hashWithSalt` x `hashWithSalt` fmap ValidatedJSON f

-- | Convert to an Aeson representation (throwing away all schema information).
toValue :: ValidatedJSON -> Value
toValue (ValidatedJSON (_ :< f)) = case f of
  AnythingF v -> v
  NullF -> Null
  BooleanF b -> Bool b
  NumberF n -> Number n
  StringF s -> String s
  ArrayF v -> Array . fmap (toValue . coerce) $ v
  ObjectF hm -> Object . fmap (toValue . coerce) $ hm

-- | Get the name of the schema that this validated against.
validAgainst :: ValidatedJSON -> SchemaInformation
validAgainst (ValidatedJSON (label :< _)) = label

-- | All possible validation errors.
data ValidationError
  = EmptyError
  |  -- | We could not parse JSON out of what we were provided.
    NotJSON
  | -- | We got a type different to what we expected.
    WrongType Value JSONType
  | -- | We expected one of several possibilities, but got something that fits
    -- none.
    NotOneOfOptions Value
  | AdditionalPropFoundButBanned Text Text
  | RequiredPropertyIsMissing Text Text
  | OutOfBoundsArrayLength Text Value
<<<<<<< HEAD
  | ImplementationError Text
  deriving (Eq)
=======
  deriving (Eq, Show)
>>>>>>> 12ca190e

instance Semigroup ValidationError where
  EmptyError <> x = x
  x <> _ = x

instance Monoid ValidationError where
  mempty = EmptyError

-- | Attempt to construct validated JSON from a bytestring.
validate ::
  (MonadPlus m, MonadError ValidationError m) =>
  Schema ->
  ByteString ->
  m ValidatedJSON
validate scm bs = case decode bs of
  Nothing -> throwError NotJSON
  Just v -> ValidatedJSON <$> go v
  where
    go v = runReaderT (evalStateT (checkTypes v) (initialSet, Nothing)) scm
    initialSet = singleton . CustomNode $ startIdentifier

-- | Helper for construction of validated JSON from a JSON file.
validateFromFile ::
  (MonadPlus m, MonadError ValidationError m, MonadIO m) =>
  Schema ->
  FilePath ->
  m ValidatedJSON
validateFromFile scm fp = do
  bs <- liftIO (BS.readFile fp)
  validate scm bs

-- | Helper for construction of validated JSON from a 'Handle'.
-- This will set the argument 'Handle' to binary mode, as this function won't
-- work otherwise. This function will close the 'Handle' once it finds EOF.
validateFromHandle ::
  (MonadPlus m, MonadError ValidationError m, MonadIO m) =>
  Schema ->
  Handle ->
  m ValidatedJSON
validateFromHandle scm h = do
  liftIO (hSetBinaryMode h True)
  bs <- liftIO (BS.hGetContents h)
  validate scm bs

-- Helpers

-- We have 3 different cases:
-- 1. If we are checking against AnyNode, we ALWAYS succeed.
-- 2. If we are checking against PrimitiveNode, we can match with EXACTLY ONE
--    kind of PrimitiveNode.
-- 3. If we are checking against CustomNode, we can match against ANY CustomNode.
--    Thus, we must try all of them.
checkTypes
  :: (Alternative m, MonadReader Schema m, MonadState (NESet TypeNode, Maybe Identifier) m, MonadError ValidationError m)
  => Value
  -> m (Cofree ValidJSONF SchemaInformation)
checkTypes v = checkAny v <|> checkPrim v <|> checkCustoms v

-- checkAny throws EmptyError if AnyNode is not found. This lets checkTypes
-- use the error thrown by checkPrim/checkCustoms if checkAny fails.
checkAny
  :: (Alternative m, MonadState (NESet TypeNode, Maybe Identifier) m, MonadError ValidationError m)
  => Value
  -> m (Cofree ValidJSONF SchemaInformation)
checkAny v = do
  minNode <- gets $ findMin . fst -- AnyNode is the smallest possible TypeNode.
  case minNode of 
    AnyNode -> pure $ AnySchema :< AnythingF v
    _       -> throwError EmptyError

-- checkPrim searches the NESet for the PrimitiveNode corresponding to the Value, otherwise throws an error.
checkPrim
  :: (Alternative m, MonadReader Schema m, MonadState (NESet TypeNode, Maybe Identifier) m, MonadError ValidationError m)
  => Value
  -> m (Cofree ValidJSONF SchemaInformation)
checkPrim v = do
  (nodes, par) <- gets id
  unless (member (PrimitiveNode . typeOf $ v) nodes) $ throwError . NotOneOfOptions $ v
  case v of
    Null -> pure $ NullSchema :< NullF
    Bool b -> pure $ BooleanSchema :< BooleanF b
    Number n -> pure $ NumberSchema :< NumberF n
    String s -> do 
      case par of
        -- if we are checking against a dependant string, we match against the supplied values
        Nothing -> pure $ StringSchema :< StringF s
        Just parIdent -> do
          scm <- lookupSchema parIdent
          let validVals = reducedStringVals scm
          if s `V.elem` validVals || length validVals == 0
             then pure $ StringSchema :< StringF s
             else throwError $ NotOneOfOptions v
    Array arr -> do
      case par of
        Nothing -> pure ()
        Just parIdent -> checkArray arr parIdent
        -- We currently don't check array contents,
        -- therefore we punt to AnyNode before we carry on.
      put (anySet, Nothing)
      (ArraySchema :<) . ArrayF <$> mapM checkTypes arr
    Object obj -> case par of
      -- Fast Path (no object spec)
      Nothing -> put (anySet, Nothing) >> (ObjectSchema :<) . ObjectF <$> mapM checkTypes obj
      Just parIdent -> checkObject obj parIdent
  where
    -- check if the array length is within the specification range.
    checkArray arr parIdent = do
      scm <- asks $ lookupSchema parIdent
      let arrLen = V.length arr
      when (maybe False (arrLen <) (fromIntegral <$> minListLen scm)
         || maybe False (arrLen >) (fromIntegral <$> maxListLen scm)) $
        throwError . OutOfBoundsArrayLength (textify parIdent) . Array $ arr
    -- check if object properties satisfy the corresponding specification.
    checkObject obj parIdent = do
      scm <- asks $ lookupSchema parIdent
      valsAndTypes <- fmap fromJust . HM.filter isJust
        <$> mergeHashMapsWithKeyM (combine $ additionalProps scm) (props scm) obj
      checkedObj <- mapM (\(val, typeNode) -> put (singleton typeNode, Nothing) >> checkTypes val) valsAndTypes
      pure $ ObjectSchema :< ObjectF checkedObj
        where
          -- combine is used to merge propertySpec with the actual object's property in a monadic context.
          -- It returns Just (value, the type it must match against) inside the monadic context.
          -- Returns Nothing when the property must be removed.
          -- 1. Only property spec found
          combine _ propName (This (_, isOptional)) = do
            unless isOptional $
              throwError . RequiredPropertyIsMissing (textify parIdent) $ propName
            pure Nothing
          -- 2. No property spec found i.e. this is an additional property
          combine additionalAllowed propName (That val) = do
            unless additionalAllowed $
              throwError . AdditionalPropFoundButBanned (textify parIdent) $ propName
            pure $ Just (val, AnyNode)
          -- 3. We found a property spec to match against.
          combine _ _ (These (typeNode, _) val) =
            pure $ Just (val, typeNode)
          mergeHashMapsWithKeyM
            :: (Monad m, Eq k, Hashable k)
            => (k -> These v1 v2 -> m v3)
            -> HM.HashMap k v1 -> HM.HashMap k v2 -> m (HM.HashMap k v3)
          mergeHashMapsWithKeyM f hm1 hm2 = mapM (uncurry f) $ pairKeyVal merged
            where
              merged = HM.unionWith joinThisThat (This <$> hm1) (That <$> hm2)
              pairKeyVal :: HM.HashMap k v -> HM.HashMap k (k, v)
              pairKeyVal = HM.mapWithKey (,)
              joinThisThat (This x) (That y) = These x y
              joinThisThat _         _       = error "These cases are not possible"

-- checkCustoms removes all non custom nodes from the typeNode set and
-- checks the Value against each until one succeeds.
checkCustoms
  :: (Alternative m, MonadReader Schema m, MonadState (NESet TypeNode, Maybe Identifier) m, MonadError ValidationError m)
  => Value
  -> m (Cofree ValidJSONF SchemaInformation)
checkCustoms v = do
  -- Here we drop all non custom nodes.
  customNodes <- gets $ dropWhileAntitone (not . isCustom) . fst
  asum . fmap checkCustom . S.toList $ customNodes
  where
    isCustom (CustomNode _) = True
    isCustom _              = False
    -- Check value against successfors of a custom node.
    checkCustom (CustomNode ident)= do
      neighbourhood <- asks $ typesAs . lookupSchema ident
      case neighbourhood of
        IsNonEmpty ne -> do
          put (ne, Just ident)
          ($> (UserDefined . textify $ ident)) <$> checkTypes v
        _ -> throwError $ ImplementationError "Unreachable code: A CustomNode must have at least one successor."
    checkCustom _ = throwError $ ImplementationError "Unreachable code: All these nodes MUST be custom."

anySet :: NESet TypeNode
anySet = singleton AnyNode

textify :: Identifier -> Text
textify (Identifier t) = t

-- Unsafe function
lookupSchema :: Identifier -> Schema -> CompiledSchema
lookupSchema ident = fromJust . M.lookup ident . compiledSchemata<|MERGE_RESOLUTION|>--- conflicted
+++ resolved
@@ -129,12 +129,8 @@
   | AdditionalPropFoundButBanned Text Text
   | RequiredPropertyIsMissing Text Text
   | OutOfBoundsArrayLength Text Value
-<<<<<<< HEAD
   | ImplementationError Text
-  deriving (Eq)
-=======
   deriving (Eq, Show)
->>>>>>> 12ca190e
 
 instance Semigroup ValidationError where
   EmptyError <> x = x
@@ -217,16 +213,15 @@
     Null -> pure $ NullSchema :< NullF
     Bool b -> pure $ BooleanSchema :< BooleanF b
     Number n -> pure $ NumberSchema :< NumberF n
-    String s -> do 
-      case par of
-        -- if we are checking against a dependant string, we match against the supplied values
-        Nothing -> pure $ StringSchema :< StringF s
-        Just parIdent -> do
-          scm <- lookupSchema parIdent
-          let validVals = reducedStringVals scm
-          if s `V.elem` validVals || length validVals == 0
-             then pure $ StringSchema :< StringF s
-             else throwError $ NotOneOfOptions v
+    String s ->  case par of
+      -- if we are checking against a dependant string, we match against the supplied values
+      Nothing -> pure $ StringSchema :< StringF s
+      Just parIdent -> do
+        scm <- asks $ lookupSchema parIdent
+        let validVals = stringVals scm
+        if s `V.elem` validVals || length validVals == 0
+           then pure $ StringSchema :< StringF s
+           else throwError $ NotOneOfOptions v
     Array arr -> do
       case par of
         Nothing -> pure ()
