{-# LANGUAGE OverloadedStrings #-}
module Main where

import Prelude hiding (lookup)
import Control.Monad.Except (runExcept)
import Data.Aeson (Value, encode, Value(..))
import Data.Aeson.Arbitrary
  ( ObjGenOpts(..),
    isArray,
    isBool,
    isNull,
    isNumber,
    isObject,
    isString,
    arbitraryObj,
    arbitraryValue
  )
import Data.Either (isLeft, isRight)
import Data.Medea (Schema, loadSchemaFromFile, validate)
import Data.HashMap.Strict (lookup)
import Data.Text (Text)
import Test.Hspec (Spec, describe, hspec, it, runIO, shouldNotSatisfy)
import Test.Hspec.Core.Spec (SpecM)
import Test.QuickCheck ((==>), arbitrary, forAll, property, quickCheck, Gen, Property)
import qualified Test.QuickCheck.Gen as Gen
import TestM (isParseError, isSchemaError, runTestM)

main :: IO ()
main = hspec $ do
  describe "Any schema" . testAny $ "any.medea"
  describe "Null schema" . testSingular "null.medea" "null" $ isNull
  describe "Boolean schema" . testSingular "boolean.medea" "boolean" $ isBool
  describe "Number schema" . testSingular "number.medea" "number" $ isNumber
  describe "String schema" . testSingular "string.medea" "string" $ isString
  describe "Array schema" . testSingular "array.medea" "array" $ isArray
  describe "Object schema" . testSingular "object.medea" "object" $ isObject
  describe "Boolean/null schema" . testSingular "nullable-boolean.medea" "boolean/null" $ isNull .|| isBool
  describe "Number/null schema" . testSingular "nullable-number.medea" "number/null" $ isNull .|| isNumber
  describe "String/null schema" . testSingular "nullable-string.medea" "string/null" $ isNull .|| isString
  describe "Array/null schema" . testSingular "nullable-array.medea" "array/null" $ isNull .|| isArray
  describe "Object/null schema" . testSingular "nullable-object.medea" "object/null" $ isNull .|| isObject
  -- Tests for object property checks.
  describe "Object schema with 1 property"
    . testObject (arbitraryObj $ ObjGenOpts ["foo"] [] 0 0) "1-property-no-additional-1.medea"
    $ hasProperty "foo" isBool
  describe "Object schema with 1 property"
    . testObject (arbitraryObj $ ObjGenOpts ["foo"] [] 0 0) "1-property-no-additional-2.medea"
    $ hasProperty "foo" isNull
  describe "Object schema with 1 property"
    . testObject (arbitraryObj $ ObjGenOpts [] ["foo"] 0 0) "1-property-no-additional-3.medea"
    $ hasOptionalProperty "foo" isArray
  describe "Object schema with 1 property and additional allowed"
    . testObject (arbitraryObj $ ObjGenOpts ["foo"] [] 0 3) "1-property-additional-1.medea"
    $ hasProperty "foo" isString
  describe "Object schema with 1 property and additional allowed"
    . testObject (arbitraryObj $ ObjGenOpts ["foo"] [] 0 3) "1-property-additional-2.medea"
    $ hasProperty "foo" isNumber
  describe "Object schema with 1 property and additional allowed"
    . testObject (arbitraryObj $ ObjGenOpts ["foo"] [] 0 3) "1-property-additional-3.medea"
    $ hasOptionalProperty "foo" isObject
  describe "Object schema with 3 properties"
    . testObject (arbitraryObj $ ObjGenOpts ["foo", "bar", "bazz"] [] 0 0) "3-property-no-additional-1.medea"
    $ hasProperty "foo" isBool .&& hasProperty "bazz" isString
  describe "Object schema with 3 properties"
    . testObject (arbitraryObj $ ObjGenOpts ["bar", "bazz"] ["foo"] 0 0) "3-property-no-additional-2.medea"
    $ hasOptionalProperty "foo" isNumber .&& hasProperty "bazz" isNull
<<<<<<< HEAD
  describe "String with Values Schema" $ do 
    testStringVals "stringVals.medea" ["bar", "baz"]
    testStringVals "stringVals2.medea" [ "accountant", "barber", "bishop", "baker" ]
=======
  describe "Object schema with 3 properties and additional allowed"
    . testObject (arbitraryObj $ ObjGenOpts ["foo", "bar", "bazz"] [] 0 3) "3-property-additional-allowed-1.medea"
    $ hasProperty "foo" isBool .&& hasProperty "bazz" isString
  describe "Object schema with 3 properties and additional allowed"
    . testObject (arbitraryObj $ ObjGenOpts ["bar", "bazz"] ["foo"] 0 3) "3-property-additional-allowed-2.medea"
    $ hasOptionalProperty "foo" isNumber .&& hasProperty "bazz" isNull
>>>>>>> b8143e6d
  -- These tests are for objects where additional are not allowed but are still found.
  -- The generator is such that additional properties always exist.
  describe "Object schema with 1 property and no additional allowed"
    $ testInvalidObject (arbitraryObj $ ObjGenOpts ["foo"] [] 1 3) "1-property-no-additional-1.medea"
  describe "Object schema with 1 property and no additional allowed"
    $ testInvalidObject (arbitraryObj $ ObjGenOpts ["foo"] [] 1 3) "1-property-no-additional-2.medea"
  describe "Object schema with 1 property and no additional allowed"
    $ testInvalidObject (arbitraryObj $ ObjGenOpts [] ["foo"] 1 3) "1-property-no-additional-3.medea"
  describe "Object schema with 3 properties and no additional allowed"
    $ testInvalidObject (arbitraryObj $ ObjGenOpts ["foo", "bar", "bazz"] [] 1 3) "3-property-no-additional-1.medea"
  describe "Object schema with 3 properties and no additional allowed"
    $ testInvalidObject (arbitraryObj $ ObjGenOpts ["bar", "bazz"] ["foo"] 1 3) "3-property-no-additional-2.medea"

-- Helpers

(.||) :: (a -> Bool) -> (a -> Bool) -> (a -> Bool)
f .|| g = (||) <$> f <*> g

(.&&) :: (a -> Bool) -> (a -> Bool) -> (a -> Bool)
f .&& g = (&&) <$> f <*> g

testAny :: FilePath -> Spec
testAny fp = do
  scm <- loadAndParse $ prependTestDir fp
  it ("Should validate anything: " ++ fp) (yesProp arbitraryValue (const True) scm)

testSingular :: FilePath -> String -> (Value -> Bool) -> Spec
testSingular fp name p = do
  scm <- loadAndParse $ prependTestDir fp
  it ("Should validate " ++ name ++ "s: " ++ fp) (yesProp arbitraryValue p scm)
  it ("Should not validate non-" ++ name ++ "s: " ++ fp) (noProp arbitraryValue (not . p) scm)

testObject :: Gen Value -> FilePath -> (Value -> Bool) -> Spec
testObject gen fp p = do
  scm <- loadAndParse $ prependTestDir fp
  it ("Should validate valid objects" ++ ": " ++ fp) (yesProp gen p scm)
  it ("Should not validate invalid objects" ++ ": " ++ fp) (noProp gen (not . p) scm)

-- Tests for Object values that should always get invalidated.
testInvalidObject :: Gen Value -> FilePath -> Spec
testInvalidObject gen fp = do
  scm <- loadAndParse $ prependTestDir fp
  it ("Should not validate" ++ ": " ++ fp) (noProp gen (const True) scm)

-- "validation succeeded" property
yesProp :: Gen Value -> (Value -> Bool) -> Schema -> Property
yesProp gen p scm = property $ forAll gen prop
  where
    prop v = p v ==> isRight . runExcept . validate scm . encode $ v

-- "validation failed" property
noProp :: Gen Value -> (Value -> Bool) -> Schema -> Property
noProp gen p scm = property $ forAll gen prop
  where
    prop v = p v ==> isLeft . runExcept . validate scm . encode $ v

-- Returns true iff the value is an object with the given property and the
-- property-value satisfies the predicate.
hasProperty :: Text -> (Value -> Bool) -> Value -> Bool
hasProperty propName p (Object obj) = maybe False p $ lookup propName obj
hasProperty _ _ _ = False

-- Like hasProperty but is also true when the given property is absent.
hasOptionalProperty :: Text -> (Value -> Bool) -> Value -> Bool
hasOptionalProperty propName p (Object obj) = maybe True p $ lookup propName obj
hasOptionalProperty _ _ _ = False

testStringVals :: FilePath -> [ String ] -> Spec
testStringVals fp validStrings = do
  scm <- loadAndParse $ prependTestDir $ fp
  it ("Should validate " ++ "string is one of " ++ show validStrings ++ "s: " ++ fp) (property . forAll genString . validationIsCorrect $ scm)
  
  it ("Shouldn't validate " ++ "string is one of " ++ show validStrings ++ "s: " ++ fp) (property . forAll genString . invalidationIsCorrect $ scm)
  where 
    validationIsCorrect scm s = s `elem` validStrings ==> isRight . runExcept . validate scm . encode $ s 
    invalidationIsCorrect scm s  = not (s `elem` validStrings) ==> isLeft . runExcept . validate scm . encode $ s
    genString :: Gen.Gen String
    genString = Gen.oneof [ (Gen.elements validStrings), arbitrary]

loadAndParse :: FilePath -> SpecM () Schema
loadAndParse fp = do
  result <- runIO . runTestM . loadSchemaFromFile $ fp
  it ("Should parse: " ++ fp) (result `shouldNotSatisfy` isParseError)
  it ("Should build: " ++ fp) (result `shouldNotSatisfy` isSchemaError)
  case result of
    Left e -> error ("This should never happen: " ++ show e)
    Right scm -> pure scm

prependTestDir :: FilePath -> FilePath
prependTestDir = ("./conformance/validation/" ++)<|MERGE_RESOLUTION|>--- conflicted
+++ resolved
@@ -39,6 +39,9 @@
   describe "String/null schema" . testSingular "nullable-string.medea" "string/null" $ isNull .|| isString
   describe "Array/null schema" . testSingular "nullable-array.medea" "array/null" $ isNull .|| isArray
   describe "Object/null schema" . testSingular "nullable-object.medea" "object/null" $ isNull .|| isObject
+  describe "String with Values Schema" $ do 
+    testStringVals "stringVals.medea" ["bar", "baz"]
+    testStringVals "stringVals2.medea" [ "accountant", "barber", "bishop", "baker" ]
   -- Tests for object property checks.
   describe "Object schema with 1 property"
     . testObject (arbitraryObj $ ObjGenOpts ["foo"] [] 0 0) "1-property-no-additional-1.medea"
@@ -64,18 +67,12 @@
   describe "Object schema with 3 properties"
     . testObject (arbitraryObj $ ObjGenOpts ["bar", "bazz"] ["foo"] 0 0) "3-property-no-additional-2.medea"
     $ hasOptionalProperty "foo" isNumber .&& hasProperty "bazz" isNull
-<<<<<<< HEAD
-  describe "String with Values Schema" $ do 
-    testStringVals "stringVals.medea" ["bar", "baz"]
-    testStringVals "stringVals2.medea" [ "accountant", "barber", "bishop", "baker" ]
-=======
   describe "Object schema with 3 properties and additional allowed"
     . testObject (arbitraryObj $ ObjGenOpts ["foo", "bar", "bazz"] [] 0 3) "3-property-additional-allowed-1.medea"
     $ hasProperty "foo" isBool .&& hasProperty "bazz" isString
   describe "Object schema with 3 properties and additional allowed"
     . testObject (arbitraryObj $ ObjGenOpts ["bar", "bazz"] ["foo"] 0 3) "3-property-additional-allowed-2.medea"
     $ hasOptionalProperty "foo" isNumber .&& hasProperty "bazz" isNull
->>>>>>> b8143e6d
   -- These tests are for objects where additional are not allowed but are still found.
   -- The generator is such that additional properties always exist.
   describe "Object schema with 1 property and no additional allowed"
